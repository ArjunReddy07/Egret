--- conflicted
+++ resolved
@@ -366,8 +366,7 @@
                 g * (m.dva[branch_name])**2
 
 
-<<<<<<< HEAD
-def get_power_flow_expr_ptdf_approx(model, branch, bus_p_loads, gens_by_bus, bus_gs_fixed_shunts, rel_ptdf_tol=None, abs_ptdf_tol=None, approximation_type=ApproximationType.PTDF):
+def get_power_flow_expr_ptdf_approx(model, branch, buses, bus_p_loads, gens_by_bus, bus_gs_fixed_shunts, rel_ptdf_tol=None, abs_ptdf_tol=None, approximation_type=ApproximationType.PTDF):
 
     if rel_ptdf_tol is None:
         rel_ptdf_tol = 0.
@@ -376,10 +375,23 @@
 
     expr = 0
 
+    tau = 1.0
+    shift = 0.0
+    if branch['branch_type'] == 'transformer':
+        tau = branch['transformer_tap_ratio']
+        shift = math.radians(branch['transformer_phase_shift'])
+
     if approximation_type == ApproximationType.PTDF:
         ptdf = branch['ptdf']
+        if shift != 0.:
+            b = -(1 / branch['reactance'])
+            expr += b * (shift / tau)
     elif approximation_type == ApproximationType.PTDF_LOSSES:
         ptdf = branch['ptdf_r']
+        if shift != 0.:
+            b = tx_calc.calculate_susceptance(branch)
+            expr += b * (shift / tau)
+
     max_coef = max(abs(coef) for coef in ptdf.values())
     ## This case is weird, but could happen, causing divison by 0 below
     if max_coef == 0:
@@ -392,6 +404,10 @@
             ## no point in excuting the rest of the for loop
             continue
 
+        bus = buses[bus_name]
+        phi_from = bus['phi_from']
+        phi_to = bus['phi_to']
+
         if bus_gs_fixed_shunts[bus_name] != 0.0:
             expr += coef * bus_gs_fixed_shunts[bus_name]
 
@@ -401,15 +417,16 @@
         for gen_name in gens_by_bus[bus_name]:
             expr -= coef * model.pg[gen_name]
 
+        for _, phi in phi_from.items():
+            expr += coef * phi
+
+        for _, phi in phi_to.items():
+            expr -= coef * phi
+
     return expr
 
 
-def declare_eq_branch_power_ptdf_approx(model, index_set, branches, bus_p_loads, gens_by_bus, bus_gs_fixed_shunts, rel_ptdf_tol=None, abs_ptdf_tol=None, approximation_type=ApproximationType.PTDF):
-=======
-def declare_eq_branch_power_ptdf_approx(model, index_set, branches, buses, bus_p_loads, gens_by_bus,
-                                        bus_gs_fixed_shunts, ptdf_tol = 1e-10,
-                                        approximation_type = ApproximationType.PTDF):
->>>>>>> 77407f92
+def declare_eq_branch_power_ptdf_approx(model, index_set, branches, buses, bus_p_loads, gens_by_bus, bus_gs_fixed_shunts, rel_ptdf_tol=None, abs_ptdf_tol=None, approximation_type=ApproximationType.PTDF):
     """
     Create the equality constraints for power (from PTDF approximation)
     in the branch
@@ -434,34 +451,8 @@
     for branch_name in con_set:
         branch = branches[branch_name]
 
-<<<<<<< HEAD
         expr = \
-            get_power_flow_expr_ptdf_approx(m, branch, bus_p_loads, gens_by_bus, bus_gs_fixed_shunts, rel_ptdf_tol=rel_ptdf_tol, abs_ptdf_tol=abs_ptdf_tol, approximation_type=approximation_type)
-=======
-        tau = 1.0
-        shift = 0.0
-        if branch['branch_type'] == 'transformer':
-            tau = branch['transformer_tap_ratio']
-            shift = math.radians(branch['transformer_phase_shift'])
-
-        if approximation_type == ApproximationType.PTDF:
-            ptdf = branch['ptdf']
-            if shift != 0.:
-                b = -(1 / branch['reactance'])
-                expr += b * (shift / tau)
-        elif approximation_type == ApproximationType.PTDF_LOSSES:
-            ptdf = branch['ptdf_r']
-            if shift != 0.:
-                b = tx_calc.calculate_susceptance(branch)
-                expr += b * (shift / tau)
-
-        for bus_name, coef in ptdf.items():
-            if ptdf_tol and abs(coef) < ptdf_tol:
-                continue
-            bus = buses[bus_name]
-            phi_from = bus['phi_from']
-            phi_to = bus['phi_to']
->>>>>>> 77407f92
+            get_power_flow_expr_ptdf_approx(m, branch, buses, bus_p_loads, gens_by_bus, bus_gs_fixed_shunts, rel_ptdf_tol=rel_ptdf_tol, abs_ptdf_tol=abs_ptdf_tol, approximation_type=approximation_type)
 
         if pf_is_var:
             m.eq_pf_branch[branch_name] = \
@@ -472,7 +463,6 @@
 
 def get_power_flow_expr_ptdf_approx_from_nwe(model, branch, buses_index, bus_nw_exprs, rel_ptdf_tol=None, abs_ptdf_tol=None, approximation_type=ApproximationType.PTDF):
 
-<<<<<<< HEAD
     if rel_ptdf_tol is None:
         rel_ptdf_tol = 0.
     if abs_ptdf_tol is None:
@@ -480,10 +470,23 @@
 
     expr = 0
 
+    tau = 1.0
+    shift = 0.0
+    if branch['branch_type'] == 'transformer':
+        tau = branch['transformer_tap_ratio']
+        shift = math.radians(branch['transformer_phase_shift'])
+
     if approximation_type == ApproximationType.PTDF:
         ptdf = branch['ptdf']
+        if shift != 0.:
+            b = -(1 / branch['reactance'])
+            expr += b * (shift / tau)
     elif approximation_type == ApproximationType.PTDF_LOSSES:
         ptdf = branch['ptdf_r']
+        if shift != 0.:
+            b = tx_calc.calculate_susceptance(branch)
+            expr += b * (shift / tau)
+
     max_coef = max(abs(coef) for coef in ptdf.values())
     ## This case is weird, but could happen, causing divison by 0 below
     if max_coef == 0:
@@ -497,20 +500,9 @@
             ## no point in excuting the rest of the for loop
             continue
         expr += coef*bus_nw_exprs[i]
-=======
-            for _, phi in phi_from.items():
-                expr += coef * phi
-
-            for _, phi in phi_to.items():
-                expr -= coef * phi
-
-        m.eq_pf_branch[branch_name] = \
-            m.pf[branch_name] == expr
->>>>>>> 77407f92
 
     return expr
 
-<<<<<<< HEAD
 
 def declare_eq_branch_power_ptdf_approx_from_nwe(model, index_set, branches, buses_index, bus_nw_exprs, rel_ptdf_tol=None, abs_ptdf_tol=None, approximation_type=ApproximationType.PTDF):
     """
@@ -545,10 +537,7 @@
         else:
             m.pf[branch_name] = expr
 
-def declare_eq_branch_loss_ptdf_approx(model, index_set, branches, bus_p_loads, gens_by_bus, bus_gs_fixed_shunts, rel_ptdf_tol=None, abs_ptdf_tol=None):
-=======
-def declare_eq_branch_loss_ptdf_approx(model, index_set, branches, buses, bus_p_loads, gens_by_bus, bus_gs_fixed_shunts, ldf_tol = 1e-10):
->>>>>>> 77407f92
+def declare_eq_branch_loss_ptdf_approx(model, index_set, branches, buses, bus_p_loads, gens_by_bus, bus_gs_fixed_shunts, rel_ptdf_tol=None, abs_ptdf_tol=None):
     """
     Create the equality constraints for losses (from PTDF approximation)
     in the branch
@@ -566,12 +555,20 @@
         branch = branches[branch_name]
         expr = 0
 
-<<<<<<< HEAD
-        ptdf = branch['ldf']
-        max_coef = max(abs(coef) for coef in ptdf.values())
+        if branch['branch_type'] == 'transformer':
+            tau = branch['transformer_tap_ratio']
+            shift = math.radians(branch['transformer_phase_shift'])
+            g = tx_calc.calculate_conductance(branch)
+            expr += (g/tau) * shift**2
+
+        ldf = branch['ldf']
+        max_coef = max(abs(coef) for coef in ldf.values())
         ## This case is weird, but could happen, causing divison by 0 below
         if max_coef != 0:
             for bus_name, coef in ptdf.items():
+                bus = buses[bus_name]
+                phi_loss_from = bus['phi_loss_from']
+                phi_loss_to = bus['phi_loss_to']
                 if abs(coef) < abs_ptdf_tol:
                     ## no point in excuting the rest of the for loop
                     continue
@@ -587,36 +584,12 @@
 
                 for gen_name in gens_by_bus[bus_name]:
                     expr -= coef * m.pg[gen_name]
-=======
-        if branch['branch_type'] == 'transformer':
-            tau = branch['transformer_tap_ratio']
-            shift = math.radians(branch['transformer_phase_shift'])
-            g = tx_calc.calculate_conductance(branch)
-            expr += (g/tau) * shift**2
-
-        ldf = branch['ldf']
-        for bus_name, coef in ldf.items():
-            if ldf_tol and abs(coef) < ldf_tol:
-                continue
-            bus = buses[bus_name]
-            phi_loss_from = bus['phi_loss_from']
-            phi_loss_to = bus['phi_loss_to']
-
-            if bus_gs_fixed_shunts[bus_name] != 0.0:
-                expr += coef * bus_gs_fixed_shunts[bus_name]
-
-            if bus_p_loads[bus_name] != 0.0:
-                expr += coef * m.pl[bus_name]
-
-            for gen_name in gens_by_bus[bus_name]:
-                expr -= coef * m.pg[gen_name]
->>>>>>> 77407f92
-
-            for _, phi_loss in phi_loss_from.items():
-                expr += coef * phi_loss
-
-            for _, phi_loss in phi_loss_to.items():
-                expr -= coef * phi_loss
+
+                for _, phi_loss in phi_loss_from.items():
+                    expr += coef * phi_loss
+
+                for _, phi_loss in phi_loss_to.items():
+                    expr -= coef * phi_loss
 
         expr += branch['ldf_c']
 

#  ___________________________________________________________________________
#
#  EGRET: Electrical Grid Research and Engineering Tools
#  Copyright 2019 National Technology & Engineering Solutions of Sandia, LLC
#  (NTESS). Under the terms of Contract DE-NA0003525 with NTESS, the U.S.
#  Government retains certain rights in this software.
#  This software is distributed under the Revised BSD License.
#  ___________________________________________________________________________

"""
This module provides functions that create the modules for typical copperplate dispatch formulations.

#TODO: document this with examples
"""
import pyomo.environ as pe
import egret.model_library.transmission.tx_utils as tx_utils
import egret.model_library.transmission.tx_calc as tx_calc
import egret.model_library.transmission.bus as libbus
import egret.model_library.transmission.branch as libbranch
import egret.model_library.transmission.gen as libgen

from egret.model_library.defn import ApproximationType
from egret.data.data_utils import map_items, zip_items
from math import pi


def _include_system_feasibility_slack(model, gen_attrs, bus_p_loads, p_marginal_slack_penalty):
    import egret.model_library.decl as decl
    slack_init = 0
    slack_bounds = (0, sum(bus_p_loads.values()))
    decl.declare_var('p_over_generation', model=model, index_set=None,
                     initialize=slack_init, bounds=slack_bounds
                     )
    decl.declare_var('p_load_shed', model=model, index_set=None,
                     initialize=slack_init, bounds=slack_bounds
                     )
    p_rhs_kwargs = {'include_feasibility_slack_pos':'p_over_generation','include_feasibility_slack_neg':'p_load_shed'}

<<<<<<< HEAD
    penalty_expr = p_marginal_slack_penalty * (model.p_slack_pos + model.p_slack_neg)
=======
    penalty_expr = p_marginal_slack_penalty * (model.p_over_generation + model.p_load_shed)
>>>>>>> f09fa409
    return p_rhs_kwargs, penalty_expr

def _validate_and_extract_slack_penalty(model_data):
    assert('load_mismatch_cost' in model_data.data['system'])
    return model_data.data['system']['load_mismatch_cost']

def create_copperplate_dispatch_approx_model(model_data, include_feasibility_slack=False):
    md = model_data.clone_in_service()
    tx_utils.scale_ModelData_to_pu(md, inplace = True)

    gens = dict(md.elements(element_type='generator'))
    buses = dict(md.elements(element_type='bus'))
    branches = dict(md.elements(element_type='branch'))
    loads = dict(md.elements(element_type='load'))
    shunts = dict(md.elements(element_type='shunt'))

    gen_attrs = md.attributes(element_type='generator')
    bus_attrs = md.attributes(element_type='bus')

    inlet_branches_by_bus, outlet_branches_by_bus = \
        tx_utils.inlet_outlet_branches_by_bus(branches, buses)
    gens_by_bus = tx_utils.gens_by_bus(buses, gens)

    model = pe.ConcreteModel()

    ### declare (and fix) the loads at the buses
    bus_p_loads, _ = tx_utils.dict_of_bus_loads(buses, loads)

    libbus.declare_var_pl(model, bus_attrs['names'], initialize=bus_p_loads)
    model.pl.fix()

    ### declare the fixed shunts at the buses
    _, bus_gs_fixed_shunts = tx_utils.dict_of_bus_fixed_shunts(buses, shunts)

    ### declare the generator real power
    pg_init = {k: (gen_attrs['p_min'][k] + gen_attrs['p_max'][k]) / 2.0 for k in gen_attrs['pg']}
    libgen.declare_var_pg(model, gen_attrs['names'], initialize=pg_init,
                          bounds=zip_items(gen_attrs['p_min'], gen_attrs['p_max'])
                          )

    ### include the feasibility slack for the system balance
    p_rhs_kwargs = {}
    if include_feasibility_slack:
        p_marginal_slack_penalty = _validate_and_extract_slack_penalty(model_data)                
        p_rhs_kwargs, penalty_expr = _include_system_feasibility_slack(model, gen_attrs, bus_p_loads, p_marginal_slack_penalty)

    ### declare the p balance
    libbus.declare_eq_p_balance_ed(model=model,
                                   index_set=bus_attrs['names'],
                                   bus_p_loads=bus_p_loads,
                                   gens_by_bus=gens_by_bus,
                                   bus_gs_fixed_shunts=bus_gs_fixed_shunts,
                                   **p_rhs_kwargs
                                   )

    ### declare the generator cost objective
    libgen.declare_expression_pgqg_operating_cost(model=model,
                                                  index_set=gen_attrs['names'],
                                                  p_costs=gen_attrs['p_cost']
                                                  )

    obj_expr = sum(model.pg_operating_cost[gen_name] for gen_name in model.pg_operating_cost)
    if include_feasibility_slack:
        obj_expr += penalty_expr

    model.obj = pe.Objective(expr=obj_expr)

    return model, md


def solve_copperplate_dispatch(model_data,
                solver,
                timelimit = None,
                solver_tee = True,
                symbolic_solver_labels = False,
                options = None,
                copperplate_dispatch_model_generator = create_copperplate_dispatch_approx_model,
                return_model = False,
                return_results = False,
                **kwargs):
    '''
    Create and solve a new copperplate dispatch model

    Parameters
    ----------
    model_data : egret.data.ModelData
        An egret ModelData object with the appropriate data loaded.
    solver : str or pyomo.opt.base.solvers.OptSolver
        Either a string specifying a pyomo solver name, or an instantiated pyomo solver
    timelimit : float (optional)
        Time limit for dcopf run. Default of None results in no time
        limit being set.
    solver_tee : bool (optional)
        Display solver log. Default is True.
    symbolic_solver_labels : bool (optional)
        Use symbolic solver labels. Useful for debugging; default is False.
    options : dict (optional)
        Other options to pass into the solver. Default is dict().
    copperplate_dispatch_model_generator : function (optional)
        Function for generating the copperplate dispatch model. Default is
        egret.models.copperplate_dispatch.create_copperplate_dispatch_approx_model
    return_model : bool (optional)
        If True, returns the pyomo model object
    return_results : bool (optional)
        If True, returns the pyomo results object
    kwargs : dictionary (optional)
        Additional arguments for building model
    '''

    import pyomo.environ as pe
    from pyomo.environ import value
    from egret.common.solver_interface import _solve_model
    from egret.model_library.transmission.tx_utils import \
        scale_ModelData_to_pu, unscale_ModelData_to_pu

    m, md = copperplate_dispatch_model_generator(model_data, **kwargs)

    m.dual = pe.Suffix(direction=pe.Suffix.IMPORT)

    m, results = _solve_model(m,solver,timelimit=timelimit,solver_tee=solver_tee,
                              symbolic_solver_labels=symbolic_solver_labels,solver_options=options)

    md = model_data.clone_in_service()

    # save results data to ModelData object
    gens = dict(md.elements(element_type='generator'))
    buses = dict(md.elements(element_type='bus'))

    md.data['system']['total_cost'] = value(m.obj)
    if hasattr(m, 'p_load_shed'):
        md.data['system']['p_balance_violation'] = value(m.p_load_shed) - value(m.p_over_generation)

    for g,g_dict in gens.items():
        g_dict['pg'] = value(m.pg[g])

    for b,b_dict in buses.items():
        b_dict['pl'] = value(m.pl[b])
        b_dict['lmp'] = value(m.dual[m.eq_p_balance])

    unscale_ModelData_to_pu(md, inplace=True)

    if return_model and return_results:
        return md, m, results
    elif return_model:
        return md, m
    elif return_results:
        return md, results
    return md


# if __name__ == '__main__':
#     import os
#     from egret.parsers.matpower_parser import create_ModelData
#
#     path = os.path.dirname(__file__)
#     filename = 'pglib_opf_case3_lmbd.m'
#     matpower_file = os.path.join(path, '../../download/pglib-opf/', filename)
#     md = create_ModelData(matpower_file)
#     kwargs = {'include_feasibility_slack': 'True'}
#     md = solve_copperplate_dispatch(md, "gurobi", **kwargs)<|MERGE_RESOLUTION|>--- conflicted
+++ resolved
@@ -36,11 +36,7 @@
                      )
     p_rhs_kwargs = {'include_feasibility_slack_pos':'p_over_generation','include_feasibility_slack_neg':'p_load_shed'}
 
-<<<<<<< HEAD
-    penalty_expr = p_marginal_slack_penalty * (model.p_slack_pos + model.p_slack_neg)
-=======
     penalty_expr = p_marginal_slack_penalty * (model.p_over_generation + model.p_load_shed)
->>>>>>> f09fa409
     return p_rhs_kwargs, penalty_expr
 
 def _validate_and_extract_slack_penalty(model_data):

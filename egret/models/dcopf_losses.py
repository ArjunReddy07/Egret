#  ___________________________________________________________________________
#
#  EGRET: Electrical Grid Research and Engineering Tools
#  Copyright 2019 National Technology & Engineering Solutions of Sandia, LLC
#  (NTESS). Under the terms of Contract DE-NA0003525 with NTESS, the U.S.
#  Government retains certain rights in this software.
#  This software is distributed under the Revised BSD License.
#  ___________________________________________________________________________

"""
This module provides functions that create the modules for typical DCOPF formulations.

Note that since the losses model is quadratic, the create_btheta_losses_dcopf_model and
the create_ptdf_losses_dcopf_model are not equivalent; the former is a QCP and the latter is a LP.

#TODO: document this with examples

"""
import pyomo.environ as pe
import egret.model_library.transmission.tx_utils as tx_utils
import egret.model_library.transmission.tx_calc as tx_calc
import egret.model_library.transmission.bus as libbus
import egret.model_library.transmission.branch as libbranch
import egret.model_library.transmission.gen as libgen

import egret.data.ptdf_utils as ptdf_utils
import egret.common.lazy_ptdf_utils as lpu

from egret.model_library.defn import CoordinateType, ApproximationType, RelaxationType, BasePointType
from egret.data.data_utils import map_items, zip_items
from egret.models.copperplate_dispatch import _include_system_feasibility_slack
<<<<<<< HEAD
from egret.models.dcopf import _include_feasibility_slack, _valdiate_and_extract_slack_penalty
=======
from egret.models.dcopf import _include_feasibility_slack, _validate_and_extract_slack_penalties
>>>>>>> f09fa409
from math import pi, radians


def create_btheta_losses_dcopf_model(model_data, relaxation_type=RelaxationType.SOC, include_angle_diff_limits=False, include_feasibility_slack=False):
    md = model_data.clone_in_service()
    tx_utils.scale_ModelData_to_pu(md, inplace = True)

    gens = dict(md.elements(element_type='generator'))
    buses = dict(md.elements(element_type='bus'))
    branches = dict(md.elements(element_type='branch'))
    loads = dict(md.elements(element_type='load'))
    shunts = dict(md.elements(element_type='shunt'))

    gen_attrs = md.attributes(element_type='generator')
    bus_attrs = md.attributes(element_type='bus')
    branch_attrs = md.attributes(element_type='branch')
    load_attrs = md.attributes(element_type='load')
    shunt_attrs = md.attributes(element_type='shunt')

    inlet_branches_by_bus, outlet_branches_by_bus = \
        tx_utils.inlet_outlet_branches_by_bus(branches, buses)
    gens_by_bus = tx_utils.gens_by_bus(buses, gens)

    model = pe.ConcreteModel()

    ### declare (and fix) the loads at the buses
    bus_p_loads, _ = tx_utils.dict_of_bus_loads(buses, loads)

    libbus.declare_var_pl(model, bus_attrs['names'], initialize=bus_p_loads)
    model.pl.fix()

    ### declare the fixed shunts at the buses
    _, bus_gs_fixed_shunts = tx_utils.dict_of_bus_fixed_shunts(buses, shunts)

    ### declare the polar voltages
    va_bounds = {k: (-pi, pi) for k in bus_attrs['va']}
    libbus.declare_var_va(model, bus_attrs['names'], initialize=bus_attrs['va'],
                          bounds=va_bounds
                          )

    dva_initialize = {k: 0.0 for k in branch_attrs['names']}
    libbranch.declare_var_dva(model, branch_attrs['names'],
                              initialize=dva_initialize
                              )

    ### include the feasibility slack for the bus balances
    p_rhs_kwargs = {}
    penalty_expr = None
    if include_feasibility_slack:
<<<<<<< HEAD
        p_marginal_slack_penalty = _validate_and_extract_slack_penalty(model_data)                
        p_rhs_kwargs, penalty_expr = _include_feasibility_slack(model, bus_attrs, gen_attrs,
                                                                bus_p_loads, p_marginal_slack_penalty)
=======
        p_marginal_slack_penalty = _validate_and_extract_slack_penalties(md)
        p_rhs_kwargs, penalty_expr = _include_feasibility_slack(model, bus_attrs, gen_attrs, bus_p_loads, p_marginal_slack_penalty)
>>>>>>> f09fa409

    ### fix the reference bus
    ref_bus = md.data['system']['reference_bus']
    ref_angle = md.data['system']['reference_bus_angle']
    model.va[ref_bus].fix(radians(ref_angle))

    ### declare the generator real power
    pg_init = {k: (gen_attrs['p_min'][k] + gen_attrs['p_max'][k]) / 2.0 for k in gen_attrs['pg']}
    libgen.declare_var_pg(model, gen_attrs['names'], initialize=pg_init,
                          bounds=zip_items(gen_attrs['p_min'], gen_attrs['p_max'])
                          )

    ### declare the current flows in the branches
    vr_init = {k: bus_attrs['vm'][k] * pe.cos(bus_attrs['va'][k]) for k in bus_attrs['vm']}
    vj_init = {k: bus_attrs['vm'][k] * pe.sin(bus_attrs['va'][k]) for k in bus_attrs['vm']}
    p_max = {k: branches[k]['rating_long_term'] for k in branches.keys()}
    pf_bounds = {k: (-p_max[k],p_max[k]) for k in branches.keys()}
    pf_init = dict()
    for branch_name, branch in branches.items():
        from_bus = branch['from_bus']
        to_bus = branch['to_bus']
        y_matrix = tx_calc.calculate_y_matrix_from_branch(branch)
        ifr_init = tx_calc.calculate_ifr(vr_init[from_bus], vj_init[from_bus], vr_init[to_bus],
                                         vj_init[to_bus], y_matrix)
        ifj_init = tx_calc.calculate_ifj(vr_init[from_bus], vj_init[from_bus], vr_init[to_bus],
                                         vj_init[to_bus], y_matrix)
        pf_init[branch_name] = tx_calc.calculate_p(ifr_init, ifj_init, vr_init[from_bus], vj_init[from_bus])
    pfl_bounds = {k: (0,p_max[k]**2) for k in branches.keys()}
    pfl_init = {k: 0 for k in branches.keys()}

    libbranch.declare_var_pf(model=model,
                             index_set=branch_attrs['names'],
                             initialize=pf_init,
                             bounds=pf_bounds
                             )

    libbranch.declare_var_pfl(model=model,
                              index_set=branch_attrs['names'],
                              initialize=pfl_init,
                              bounds=pfl_bounds
                             )

    ### declare the angle difference constraint
    libbranch.declare_eq_branch_dva(model=model,
                                    index_set=branch_attrs['names'],
                                    branches=branches
                                    )

    ### declare the branch power flow approximation constraints
    libbranch.declare_eq_branch_power_btheta_approx(model=model,
                                                    index_set=branch_attrs['names'],
                                                    branches=branches,
                                                    approximation_type=ApproximationType.BTHETA_LOSSES
                                                    )

    ### declare the branch power loss approximation constraints
    libbranch.declare_eq_branch_loss_btheta_approx(model=model,
                                                    index_set=branch_attrs['names'],
                                                    branches=branches,
                                                    relaxation_type=relaxation_type
                                                    )

    ### declare the p balance
    libbus.declare_eq_p_balance_dc_approx(model=model,
                                          index_set=bus_attrs['names'],
                                          bus_p_loads=bus_p_loads,
                                          gens_by_bus=gens_by_bus,
                                          bus_gs_fixed_shunts=bus_gs_fixed_shunts,
                                          inlet_branches_by_bus=inlet_branches_by_bus,
                                          outlet_branches_by_bus=outlet_branches_by_bus,
                                          approximation_type=ApproximationType.BTHETA_LOSSES,
                                          **p_rhs_kwargs
                                          )

    ### declare the real power flow limits
    libbranch.declare_ineq_p_branch_thermal_lbub(model=model,
                                                 index_set=branch_attrs['names'],
                                                 branches=branches,
                                                 p_thermal_limits=p_max,
                                                 approximation_type=ApproximationType.BTHETA
                                                 )

    ### declare angle difference limits on interconnected buses
    if include_angle_diff_limits:
        libbranch.declare_ineq_angle_diff_branch_lbub(model=model,
                                                      index_set=branch_attrs['names'],
                                                      branches=branches,
                                                      coordinate_type=CoordinateType.POLAR
                                                      )

    ### declare the generator cost objective
    libgen.declare_expression_pgqg_operating_cost(model=model,
                                                  index_set=gen_attrs['names'],
                                                  p_costs=gen_attrs['p_cost']
                                                  )

    obj_expr = sum(model.pg_operating_cost[gen_name] for gen_name in model.pg_operating_cost)
    if include_feasibility_slack:
        obj_expr += penalty_expr

    model.obj = pe.Objective(expr=obj_expr)

    return model, md


def create_ptdf_losses_dcopf_model(model_data, include_feasibility_slack=False, ptdf_options=None):

    ptdf_options = lpu.populate_default_ptdf_options(ptdf_options)

    baseMVA = model_data.data['system']['baseMVA']
    lpu.check_and_scale_ptdf_options(ptdf_options, baseMVA)

    md = model_data.clone_in_service()
    tx_utils.scale_ModelData_to_pu(md, inplace = True)

    gens = dict(md.elements(element_type='generator'))
    buses = dict(md.elements(element_type='bus'))
    branches = dict(md.elements(element_type='branch'))
    loads = dict(md.elements(element_type='load'))
    shunts = dict(md.elements(element_type='shunt'))

    gen_attrs = md.attributes(element_type='generator')
    bus_attrs = md.attributes(element_type='bus')
    branch_attrs = md.attributes(element_type='branch')
    load_attrs = md.attributes(element_type='load')
    shunt_attrs = md.attributes(element_type='shunt')

    inlet_branches_by_bus, outlet_branches_by_bus = \
        tx_utils.inlet_outlet_branches_by_bus(branches, buses)
    gens_by_bus = tx_utils.gens_by_bus(buses, gens)

    model = pe.ConcreteModel()

    ### declare (and fix) the loads at the buses
    bus_p_loads, _ = tx_utils.dict_of_bus_loads(buses, loads)

    libbus.declare_var_pl(model, bus_attrs['names'], initialize=bus_p_loads)
    model.pl.fix()

    ### declare the fixed shunts at the buses
    _, bus_gs_fixed_shunts = tx_utils.dict_of_bus_fixed_shunts(buses, shunts)

    ### declare the generator real power
    pg_init = {k: (gen_attrs['p_min'][k] + gen_attrs['p_max'][k]) / 2.0 for k in gen_attrs['pg']}
    libgen.declare_var_pg(model, gen_attrs['names'], initialize=pg_init,
                          bounds=zip_items(gen_attrs['p_min'], gen_attrs['p_max'])
                          )

    ### include the feasibility slack for the system balance
    p_rhs_kwargs = {}
    if include_feasibility_slack:
        p_marginal_slack_penalty = _validate_and_extract_slack_penalties(md)
        p_rhs_kwargs, penalty_expr = _include_system_feasibility_slack(model, gen_attrs, bus_p_loads, p_marginal_slack_penalty)

    ### declare net withdraw expression for use in PTDF power flows
    libbus.declare_expr_p_net_withdraw_at_bus(model=model,
                                              index_set=bus_attrs['names'],
                                              bus_p_loads=bus_p_loads,
                                              gens_by_bus=gens_by_bus,
                                              bus_gs_fixed_shunts=bus_gs_fixed_shunts,
                                              )

    ### declare the current flows in the branches
    p_max = {k: branches[k]['rating_long_term'] for k in branches.keys()}
    pfl_bounds = {k: (-p_max[k]**2,p_max[k]**2) for k in branches.keys()}
    pfl_init = {k: 0 for k in branches.keys()}

    ## Do and store PTDF calculation
    reference_bus = md.data['system']['reference_bus']
    ## We'll assume we have a solution to initialize from
    base_point = BasePointType.SOLUTION

    PTDF = ptdf_utils.PTDFLossesMatrix(branches, buses, reference_bus, base_point, ptdf_options)
    model._PTDF = PTDF
    model._ptdf_options = ptdf_options

    libbranch.declare_expr_pf(model=model,
                             index_set=branch_attrs['names'],
                             )

    libbranch.declare_var_pfl(model=model,
                              index_set=branch_attrs['names'],
                              initialize=pfl_init,
                              bounds=pfl_bounds
                             )

    ### declare the branch power flow approximation constraints
    libbranch.declare_eq_branch_power_ptdf_approx(model=model,
                                                  index_set=branch_attrs['names'],
                                                  PTDF=PTDF,
                                                  abs_ptdf_tol=ptdf_options['abs_ptdf_tol'],
                                                  rel_ptdf_tol=ptdf_options['rel_ptdf_tol'],
                                                  )

    ### declare the branch power loss approximation constraints
    libbranch.declare_eq_branch_loss_ptdf_approx(model=model,
                                                 index_set=branch_attrs['names'],
                                                 PTDF=PTDF,
                                                 abs_ptdf_tol=ptdf_options['abs_ptdf_tol'],
                                                 rel_ptdf_tol=ptdf_options['rel_ptdf_tol'],
                                                 )

    ### declare the p balance
    libbus.declare_eq_p_balance_ed(model=model,
                                   index_set=bus_attrs['names'],
                                   bus_p_loads=bus_p_loads,
                                   gens_by_bus=gens_by_bus,
                                   bus_gs_fixed_shunts=bus_gs_fixed_shunts,
                                   include_losses=branch_attrs['names'],
                                   **p_rhs_kwargs
                                   )

    ### declare the real power flow limits
    libbranch.declare_ineq_p_branch_thermal_lbub(model=model,
                                                 index_set=branch_attrs['names'],
                                                 branches=branches,
                                                 p_thermal_limits=p_max,
                                                 approximation_type=ApproximationType.PTDF
                                                 )

    ### declare the generator cost objective
    libgen.declare_expression_pgqg_operating_cost(model=model,
                                                  index_set=gen_attrs['names'],
                                                  p_costs=gen_attrs['p_cost']
                                                  )

    obj_expr = sum(model.pg_operating_cost[gen_name] for gen_name in model.pg_operating_cost)
    if include_feasibility_slack:
        obj_expr += penalty_expr

    model.obj = pe.Objective(expr=obj_expr)

    return model, md

def solve_dcopf_losses(model_data,
                solver,
                timelimit = None,
                solver_tee = True,
                symbolic_solver_labels = False,
                options = None,
                dcopf_losses_model_generator = create_btheta_losses_dcopf_model,
                return_model = False,
                return_results = False,
                **kwargs):
    '''
    Create and solve a new dcopf with losses model

    Parameters
    ----------
    model_data : egret.data.ModelData
        An egret ModelData object with the appropriate data loaded.
    solver : str or pyomo.opt.base.solvers.OptSolver
        Either a string specifying a pyomo solver name, or an instantiated pyomo solver
    timelimit : float (optional)
        Time limit for dcopf run. Default of None results in no time
        limit being set.
    solver_tee : bool (optional)
        Display solver log. Default is True.
    symbolic_solver_labels : bool (optional)
        Use symbolic solver labels. Useful for debugging; default is False.
    options : dict (optional)
        Other options to pass into the solver. Default is dict().
    dcopf_model_generator : function (optional)
        Function for generating the dcopf model. Default is
        egret.models.dcopf.create_btheta_dcopf_model
    return_model : bool (optional)
        If True, returns the pyomo model object
    return_results : bool (optional)
        If True, returns the pyomo results object
    kwargs : dictionary (optional)
        Additional arguments for building model
    '''

    import pyomo.environ as pe
    from pyomo.environ import value
    from egret.common.solver_interface import _solve_model
    from egret.model_library.transmission.tx_utils import \
        scale_ModelData_to_pu, unscale_ModelData_to_pu

    m, md = dcopf_losses_model_generator(model_data, **kwargs)

    m.dual = pe.Suffix(direction=pe.Suffix.IMPORT)

    m, results = _solve_model(m,solver,timelimit=timelimit,solver_tee=solver_tee,
                              symbolic_solver_labels=symbolic_solver_labels,solver_options=options)

    # save results data to ModelData object
    gens = dict(md.elements(element_type='generator'))
    buses = dict(md.elements(element_type='bus'))
    branches = dict(md.elements(element_type='branch'))

    md.data['system']['total_cost'] = value(m.obj)

    for g,g_dict in gens.items():
        g_dict['pg'] = value(m.pg[g])

    if dcopf_losses_model_generator == create_btheta_losses_dcopf_model:
        for b,b_dict in buses.items():
            b_dict['pl'] = value(m.pl[b])
            b_dict.pop('qlmp',None)
            b_dict['lmp'] = value(m.dual[m.eq_p_balance[b]])
            b_dict['va'] = value(m.va[b])
            if hasattr(m, 'p_load_shed'):
                b_dict['p_balance_violation'] = value(m.p_load_shed[b]) - value(m.p_over_generation[b])
    elif dcopf_losses_model_generator == create_ptdf_losses_dcopf_model:
        PTDF = m._PTDF
        ptdf_r = PTDF.PTDFM
        ldf = PTDF.LDF
        buses_idx = PTDF.buses_keys
        branches_idx = PTDF.branches_keys

        if hasattr(m, 'p_load_shed'):
            md.data['system']['p_balance_violation'] = value(m.p_load_shed) - value(m.p_over_generation)

        for j, b in enumerate(buses_idx):
            b_dict = buses[b]
            b_dict['pl'] = value(m.pl[b])
            b_dict.pop('qlmp',None)

            b_dict['lmp'] = value(m.dual[m.eq_p_balance])
            for i, k in enumerate(branches_idx):
                b_dict['lmp'] += ptdf_r[i,j]*value(m.dual[m.ineq_pf_branch_thermal_lb[k]])
                b_dict['lmp'] += ptdf_r[i,j]*value(m.dual[m.ineq_pf_branch_thermal_ub[k]])
                b_dict['lmp'] += ldf[i,j]*value(m.dual[m.eq_pfl_branch[k]])

    else:
        raise Exception("Unrecognized dcopf_losses_model_generator {}".format(dcopf_losses_model_generator))

    for k, k_dict in branches.items():
        k_dict['pf'] = value(m.pf[k])

    unscale_ModelData_to_pu(md, inplace=True)

    if return_model and return_results:
        return md, m, results
    elif return_model:
        return md, m
    elif return_results:
        return md, results
    return md


# if __name__ == '__main__':
#     import os
#     from egret.parsers.matpower_parser import create_ModelData
#
#     path = os.path.dirname(__file__)
#     print(path)
#     filename = 'pglib_opf_case30_ieee.m'
#     test_case = os.path.join(path, '../../download/pglib-opf-master/', filename)
#     md_dict = create_ModelData(test_case)
#     dcopf_losses_model = create_ptdf_losses_dcopf_model
#
#     from egret.models.acopf import solve_acopf
#
#     md_dict, _, _ = solve_acopf(md_dict, "ipopt", solver_tee=False, return_model=True, return_results=True)
#
#     kwargs = {}
#     md, results = solve_dcopf_losses(md_dict, "ipopt", dcopf_losses_model_generator=dcopf_losses_model,
#                                      solver_tee=False, return_results=True, **kwargs)<|MERGE_RESOLUTION|>--- conflicted
+++ resolved
@@ -29,11 +29,7 @@
 from egret.model_library.defn import CoordinateType, ApproximationType, RelaxationType, BasePointType
 from egret.data.data_utils import map_items, zip_items
 from egret.models.copperplate_dispatch import _include_system_feasibility_slack
-<<<<<<< HEAD
 from egret.models.dcopf import _include_feasibility_slack, _valdiate_and_extract_slack_penalty
-=======
-from egret.models.dcopf import _include_feasibility_slack, _validate_and_extract_slack_penalties
->>>>>>> f09fa409
 from math import pi, radians
 
 
@@ -83,14 +79,8 @@
     p_rhs_kwargs = {}
     penalty_expr = None
     if include_feasibility_slack:
-<<<<<<< HEAD
-        p_marginal_slack_penalty = _validate_and_extract_slack_penalty(model_data)                
-        p_rhs_kwargs, penalty_expr = _include_feasibility_slack(model, bus_attrs, gen_attrs,
-                                                                bus_p_loads, p_marginal_slack_penalty)
-=======
-        p_marginal_slack_penalty = _validate_and_extract_slack_penalties(md)
+        p_marginal_slack_penalty = _validate_and_extract_slack_penalty(md)                
         p_rhs_kwargs, penalty_expr = _include_feasibility_slack(model, bus_attrs, gen_attrs, bus_p_loads, p_marginal_slack_penalty)
->>>>>>> f09fa409
 
     ### fix the reference bus
     ref_bus = md.data['system']['reference_bus']
@@ -242,7 +232,7 @@
     ### include the feasibility slack for the system balance
     p_rhs_kwargs = {}
     if include_feasibility_slack:
-        p_marginal_slack_penalty = _validate_and_extract_slack_penalties(md)
+        p_marginal_slack_penalty = _validate_and_extract_slack_penalty(md)
         p_rhs_kwargs, penalty_expr = _include_system_feasibility_slack(model, gen_attrs, bus_p_loads, p_marginal_slack_penalty)
 
     ### declare net withdraw expression for use in PTDF power flows
